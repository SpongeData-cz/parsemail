--- conflicted
+++ resolved
@@ -294,13 +294,48 @@
 			date:       parseDate("Fri, 02 May 2019 11:25:35 +0300"),
 			textBody: `plain text part`,
 		},
+		10: {
+			mailData: rfc5322exampleA12WithTimezone,
+			from: []mail.Address{
+				{
+					Name:    "Joe Q. Public",
+					Address: "john.q.public@example.com",
+				},
+			},
+			to: []mail.Address{
+				{
+					Name:    "Mary Smith",
+					Address: "mary@x.test",
+				},
+				{
+					Name:    "",
+					Address: "jdoe@example.org",
+				},
+				{
+					Name:    "Who?",
+					Address: "one@y.test",
+				},
+			},
+			cc: []mail.Address{
+				{
+					Name:    "",
+					Address: "boss@nil.test",
+				},
+				{
+					Name:    "Giant; \"Big\" Box",
+					Address: "sysservices@example.net",
+				},
+			},
+			messageID: "5678.21-Nov-1997@example.com",
+			date:      parseDate("Tue, 01 Jul 2003 10:52:37 +0200"),
+			textBody:  `Hi everyone.`,
+		},
 	}
 
 	for index, td := range testData {
 		e, err := Parse(strings.NewReader(td.mailData))
 		if err != nil {
 			t.Error(err)
-<<<<<<< HEAD
 		}
 
 		if td.contentType != e.ContentType {
@@ -314,8 +349,6 @@
 			} else if td.content != string(b) {
 				t.Errorf("[Test Case %v] Wrong content. Expected: %s, Got: %s", index, td.content, string(b))
 			}
-=======
->>>>>>> 33953e5f
 		}
 
 		if td.subject != e.Subject {
@@ -675,11 +708,21 @@
 var rfc5322exampleA12 = `From: "Joe Q. Public" <john.q.public@example.com>
 To: Mary Smith <mary@x.test>, jdoe@example.org, Who? <one@y.test>
 Cc: <boss@nil.test>, "Giant; \"Big\" Box" <sysservices@example.net>
+Date: Tue, 1 Jul 2003 10:52:37 +0200
+Message-ID: <5678.21-Nov-1997@example.com>
+
+Hi everyone.
+`
+
+var rfc5322exampleA12WithTimezone = `From: "Joe Q. Public" <john.q.public@example.com>
+To: Mary Smith <mary@x.test>, jdoe@example.org, Who? <one@y.test>
+Cc: <boss@nil.test>, "Giant; \"Big\" Box" <sysservices@example.net>
 Date: Tue, 1 Jul 2003 10:52:37 +0200 (GMT)
 Message-ID: <5678.21-Nov-1997@example.com>
 
 Hi everyone.
 `
+
 
 //todo: not yet implemented in net/mail
 //once there is support for this, add it
