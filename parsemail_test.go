--- conflicted
+++ resolved
@@ -2,8 +2,8 @@
 
 import (
 	"encoding/base64"
+	"fmt"
 	"io/ioutil"
-	"fmt"
 	"net/mail"
 	"strings"
 	"testing"
@@ -184,10 +184,10 @@
 So, "Hello".`,
 		},
 		6: {
-			mailData: data1,
+			mailData:    data1,
 			contentType: `multipart/mixed; boundary=f403045f1dcc043a44054c8e6bbf`,
-			content: "",
-			subject:  "Peter Paholík",
+			content:     "",
+			subject:     "Peter Paholík",
 			from: []mail.Address{
 				{
 					Name:    "Peter Paholík",
@@ -205,17 +205,17 @@
 			htmlBody:  "<div dir=\"ltr\"><br></div>",
 			attachments: []attachmentData{
 				{
-					filename:    "Peter Paholík 1 4 2017 2017-04-07.pdf",
-					contentType: "application/pdf",
-					base64data:  "JVBERi0xLjQNCiW1tbW1DQoxIDAgb2JqDQo8PC9UeXBlL0NhdGFsb2cvUGFnZXMgMiAwIFIvTGFuZyhlbi1VUykgL1N0cnVjdFRyZWVSb290IDY3IDAgUi9NYXJrSW5mbzw8L01hcmtlZCB0cnVlPj4vT3V0cHV0SW50ZW50c1s8PC9UeXBlL091dHB1dEludGVudC9TL0dUU19QREZBMS9PdXRwdXRDb25kZXYgMzk1MzYyDQo+Pg0Kc3RhcnR4cmVmDQo0MTk4ODUNCiUlRU9GDQo=",
+					filename:    "Peter Paholík 1 4 2017 2017-04-07.json",
+					contentType: "application/json",
+					data:        "[1, 2, 3]",
 				},
 			},
 		},
 		7: {
-			mailData: data2,
+			mailData:    data2,
 			contentType: `multipart/alternative; boundary="------------C70C0458A558E585ACB75FB4"`,
-			content: "",
-			subject:  "Re: Test Subject 2",
+			content:     "",
+			subject:     "Re: Test Subject 2",
 			from: []mail.Address{
 				{
 					Name:    "Sender Man",
@@ -253,7 +253,6 @@
 			},
 		},
 		8: {
-<<<<<<< HEAD
 			mailData: imageContentExample,
 			subject:  "Saying Hello",
 			from: []mail.Address{
@@ -272,37 +271,28 @@
 				Name:    "Michael Jones",
 				Address: "mjones@machine.example",
 			},
-			messageID: "1234@local.machine.example",
-			date:      parseDate("Fri, 21 Nov 1997 09:55:06 -0600"),
+			messageID:   "1234@local.machine.example",
+			date:        parseDate("Fri, 21 Nov 1997 09:55:06 -0600"),
 			contentType: `image/jpeg; x-unix-mode=0644; name="image.gif"`,
-			content: `GIF89a;`,
+			content:     `GIF89a;`,
 		},
 		9: {
 			contentType: `multipart/mixed; boundary="0000000000007e2bb40587e36196"`,
-			mailData: textPlainInMultipart,
-			subject:  "Re: kern/54143 (virtualbox)",
+			mailData:    textPlainInMultipart,
+			subject:     "Re: kern/54143 (virtualbox)",
 			from: []mail.Address{
 				{
 					Name:    "Rares",
 					Address: "rares@example.com",
-=======
-			mailData: data3,
-			subject:  "Peter Foobar",
-			from: []mail.Address{
-				{
-					Name:    "Peter Foobar",
-					Address: "peter.foobar@gmail.com",
->>>>>>> 71e25d5d
 				},
 			},
 			to: []mail.Address{
 				{
 					Name:    "",
-<<<<<<< HEAD
 					Address: "bugs@example.com",
 				},
 			},
-			date:       parseDate("Fri, 02 May 2019 11:25:35 +0300"),
+			date:     parseDate("Fri, 02 May 2019 11:25:35 +0300"),
 			textBody: `plain text part`,
 		},
 		10: {
@@ -341,7 +331,19 @@
 			date:      parseDate("Tue, 01 Jul 2003 10:52:37 +0200"),
 			textBody:  `Hi everyone.`,
 		},
-=======
+		11: {
+			contentType: "multipart/mixed; boundary=f403045f1dcc043a44054c8e6bbf",
+			mailData:    attachment7bit,
+			subject:     "Peter Foobar",
+			from: []mail.Address{
+				{
+					Name:    "Peter Foobar",
+					Address: "peter.foobar@gmail.com",
+				},
+			},
+			to: []mail.Address{
+				{
+					Name:    "",
 					Address: "dusan@kasan.sk",
 				},
 			},
@@ -350,21 +352,18 @@
 			htmlBody:  "<div dir=\"ltr\"><br></div>",
 			attachments: []attachmentData{
 				{
-					filename:    "unencoded.csv",
-					contentType: "application/csv",
-					unencodedData:  fmt.Sprintf("\n"+`"%s", "%s", "%s", "%s", "%s"`+"\n"+`"%s", "%s", "%s", "%s", "%s"`+"\n", "Some", "Data", "In", "Csv", "Format", "Foo", "Bar", "Baz", "Bum", "Poo"),
-				},
-			},
-		},
-
->>>>>>> 71e25d5d
+					filename:      "unencoded.csv",
+					contentType:   "application/csv",
+					data: fmt.Sprintf("\n"+`"%s", "%s", "%s", "%s", "%s"`+"\n"+`"%s", "%s", "%s", "%s", "%s"`+"\n", "Some", "Data", "In", "Csv", "Format", "Foo", "Bar", "Baz", "Bum", "Poo"),
+				},
+			},
+		},
 	}
 
 	for index, td := range testData {
 		e, err := Parse(strings.NewReader(td.mailData))
 		if err != nil {
 			t.Error(err)
-<<<<<<< HEAD
 		}
 
 		if td.contentType != e.ContentType {
@@ -378,8 +377,6 @@
 			} else if td.content != string(b) {
 				t.Errorf("[Test Case %v] Wrong content. Expected: %s, Got: %s", index, td.content, string(b))
 			}
-=======
->>>>>>> 71e25d5d
 		}
 
 		if td.subject != e.Subject {
@@ -492,16 +489,8 @@
 					if err != nil {
 						t.Error(err)
 					}
-					actual := "actual"
-					expected := "expected"
-					if ad.base64data != "" {
-						actual = base64.StdEncoding.EncodeToString(b)
-						expected = ad.base64data
-					} else if ad.unencodedData != "" {
-						actual = string(b)
-						expected = ad.unencodedData
-					}
-					if ra.Filename == ad.filename && actual == expected && ra.ContentType == ad.contentType {
+
+					if ra.Filename == ad.filename && string(b) == ad.data && ra.ContentType == ad.contentType {
 						found = true
 						attachs = append(attachs[:i], attachs[i+1:]...)
 					}
@@ -563,8 +552,7 @@
 type attachmentData struct {
 	filename      string
 	contentType   string
-	base64data    string
-	unencodedData string
+	data          string
 }
 
 type embeddedFileData struct {
@@ -655,19 +643,16 @@
 
 --f403045f1dcc043a3f054c8e6bbd--
 --f403045f1dcc043a44054c8e6bbf
-Content-Type: application/pdf;
+Content-Type: application/json;
 	name="=?UTF-8?Q?Peter_Paholi=CC=81k_1?=
-	=?UTF-8?Q?_4_2017_2017=2D04=2D07=2Epdf?="
+	=?UTF-8?Q?_4_2017_2017=2D04=2D07=2Ejson?="
 Content-Disposition: attachment;
 	filename="=?UTF-8?Q?Peter_Paholi=CC=81k_1?=
-	=?UTF-8?Q?_4_2017_2017=2D04=2D07=2Epdf?="
+	=?UTF-8?Q?_4_2017_2017=2D04=2D07=2Ejson?="
 Content-Transfer-Encoding: base64
 X-Attachment-Id: f_j17i0f0d0
 
-JVBERi0xLjQNCiW1tbW1DQoxIDAgb2JqDQo8PC9UeXBlL0NhdGFsb2cvUGFnZXMgMiAwIFIvTGFu
-Zyhlbi1VUykgL1N0cnVjdFRyZWVSb290IDY3IDAgUi9NYXJrSW5mbzw8L01hcmtlZCB0cnVlPj4v
-T3V0cHV0SW50ZW50c1s8PC9UeXBlL091dHB1dEludGVudC9TL0dUU19QREZBMS9PdXRwdXRDb25k
-ZXYgMzk1MzYyDQo+Pg0Kc3RhcnR4cmVmDQo0MTk4ODUNCiUlRU9GDQo=
+WzEsIDIsIDNd
 --f403045f1dcc043a44054c8e6bbf--
 `
 
@@ -720,7 +705,6 @@
 --------------C70C0458A558E585ACB75FB4--
 `
 
-<<<<<<< HEAD
 var textPlainInMultipart = `From: Rares <rares@example.com>
 Date: Thu, 2 May 2019 11:25:35 +0300
 Subject: Re: kern/54143 (virtualbox)
@@ -732,41 +716,6 @@
 
 plain text part
 --0000000000007e2bb40587e36196--
-=======
-var data3 = `From: =?UTF-8?Q?Peter_Foobar?= <peter.foobar@gmail.com>
-Date: Tue, 2 Apr 2019 11:12:26 +0000
-Message-ID: <CACtgX4kNXE7T5XKSKeH_zEcfUUmf2vXVASxYjaaK9cCn-3zb_g@mail.gmail.com>
-Subject: =?UTF-8?Q?Peter_Foobar?=
-To: dusan@kasan.sk
-Content-Type: multipart/mixed; boundary=f403045f1dcc043a44054c8e6bbf
-
---f403045f1dcc043a44054c8e6bbf
-Content-Type: multipart/alternative; boundary=f403045f1dcc043a3f054c8e6bbd
-
---f403045f1dcc043a3f054c8e6bbd
-Content-Type: text/plain; charset=UTF-8
-
-
-
---f403045f1dcc043a3f054c8e6bbd
-Content-Type: text/html; charset=UTF-8
-
-<div dir="ltr"><br></div>
-
---f403045f1dcc043a3f054c8e6bbd--
---f403045f1dcc043a44054c8e6bbf
-Content-Type: application/csv; 
-	name="unencoded.csv"
-Content-Transfer-Encoding: 7bit
-Content-Disposition: attachment; 
-	filename="unencoded.csv"
-
-
-"Some", "Data", "In", "Csv", "Format"
-"Foo", "Bar", "Baz", "Bum", "Poo"
-
---f403045f1dcc043a44054c8e6bbf--
->>>>>>> 71e25d5d
 `
 
 var rfc5322exampleA11 = `From: John Doe <jdoe@machine.example>
@@ -797,7 +746,6 @@
 
 Hi everyone.
 `
-
 
 //todo: not yet implemented in net/mail
 //once there is support for this, add it
@@ -874,4 +822,39 @@
 	name="image.gif"
 Content-Transfer-Encoding: base64
 
-R0lGODlhAQE7`+R0lGODlhAQE7`
+
+var attachment7bit = `From: =?UTF-8?Q?Peter_Foobar?= <peter.foobar@gmail.com>
+Date: Tue, 2 Apr 2019 11:12:26 +0000
+Message-ID: <CACtgX4kNXE7T5XKSKeH_zEcfUUmf2vXVASxYjaaK9cCn-3zb_g@mail.gmail.com>
+Subject: =?UTF-8?Q?Peter_Foobar?=
+To: dusan@kasan.sk
+Content-Type: multipart/mixed; boundary=f403045f1dcc043a44054c8e6bbf
+
+--f403045f1dcc043a44054c8e6bbf
+Content-Type: multipart/alternative; boundary=f403045f1dcc043a3f054c8e6bbd
+
+--f403045f1dcc043a3f054c8e6bbd
+Content-Type: text/plain; charset=UTF-8
+
+
+
+--f403045f1dcc043a3f054c8e6bbd
+Content-Type: text/html; charset=UTF-8
+
+<div dir="ltr"><br></div>
+
+--f403045f1dcc043a3f054c8e6bbd--
+--f403045f1dcc043a44054c8e6bbf
+Content-Type: application/csv; 
+	name="unencoded.csv"
+Content-Transfer-Encoding: 7bit
+Content-Disposition: attachment; 
+	filename="unencoded.csv"
+
+
+"Some", "Data", "In", "Csv", "Format"
+"Foo", "Bar", "Baz", "Bum", "Poo"
+
+--f403045f1dcc043a44054c8e6bbf--
+`